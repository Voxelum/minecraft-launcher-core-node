--- conflicted
+++ resolved
@@ -1,10 +1,6 @@
 {
   "name": "ts-minecraft",
-<<<<<<< HEAD
-  "version": "1.1.9",
-=======
   "version": "1.2.0",
->>>>>>> f687f08c
   "main": "./dist/index.js",
   "types": "./dist/index.d.ts",
   "description": "Propabaliy all the things I want for a minecraft launcher.",
