--- conflicted
+++ resolved
@@ -53,7 +53,6 @@
                 .catch(e => done(e));
         });
     })
-<<<<<<< HEAD
     // it('should launch minecraft correctly', (done) => {
     //     Launcher.launch({
     //         gamePath: loc.root,
@@ -88,42 +87,6 @@
     //         })
     //     }).catch((e) => done(e));
     // }).timeout(1000000)
-=======
-    it('minecraft launching', (done) => {
-        Launcher.launch({
-            gamePath: loc.root,
-            javaPath: '/Library/Internet\ Plug-Ins/JavaAppletPlugin.plugin/Contents/Home/bin/java',
-            version: '1.12.2'
-        }).then((p) => {
-            p.stderr.on('data', (data) => {
-                console.error(data)
-            })
-            p.stdout.on('data', (data) => {
-                console.log(data)
-            })
-            p.on('close', () => {
-                done()
-            })
-        }).catch((e) => done(e));
-    }).timeout(1000000)
-    it('new minecraft launching', (done) => {
-        Launcher.launch({
-            gamePath: loc.root,
-            javaPath: '/Library/Internet\ Plug-Ins/JavaAppletPlugin.plugin/Contents/Home/bin/java',
-            version: '17w43b'
-        }).then((p) => {
-            p.stderr.on('data', (data) => {
-                console.error(data)
-            })
-            p.stdout.on('data', (data) => {
-                console.log(data)
-            })
-            p.on('close', () => {
-                done()
-            })
-        }).catch((e) => done(e));
-    }).timeout(1000000)
->>>>>>> 8f71341e
 })
 
 describe('FetchForge', () => {
