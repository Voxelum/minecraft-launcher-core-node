--- conflicted
+++ resolved
@@ -247,36 +247,9 @@
         asTagLongArray(): TagLongArray { if (this.tagType !== TagType.LongArray) throw new TypeError('Illegal tag type'); return this as any; };
     }
 
-<<<<<<< HEAD
-    export function compound(original?: Compound | { [key: string]: Base } | Map<string, Base>, deepcopy: boolean = false) {
-        return new NBT.Compound(original, deepcopy);
-    }
-    export function list(list: Base[]): List { return new List(list) }
-    export function boolean(value: boolean): Primitive { return new Primitive(Type.Byte, value); }
-    export function byte(value: number): Primitive { return new Primitive(Type.Byte, value);; }
-    export function short(value: number): Primitive { return new Primitive(Type.Short, value);; }
-    export function int(value: number): Primitive { return new Primitive(Type.Int, value);; }
-    export function long(value: number | Long): Primitive { return new Primitive(Type.Long, value);; }
-    export function float(value: number): Primitive { return new Primitive(Type.Float, value);; }
-    export function double(value: number): Primitive { return new Primitive(Type.Double, value);; }
-    export function string(value: string): Primitive { return new Primitive(Type.String, value); }
-    export function bytes(value: number[]): Primitive { return new Primitive(Type.ByteArray, value);; }
-    export function ints(value: number[]): Primitive { return new Primitive(Type.IntArray, value);; }
-
-    export function parse(fileData: Buffer, compressed: boolean = false): { root: any, schema: any } {
-        if (compressed) {
-            let zip = gzip.gunzipSync(fileData);
-            let bytebuffer = ByteBuffer.wrap(zip);
-            return readRootTag(bytebuffer)
-        }
-        else {
-            let bytebuffer = ByteBuffer.wrap(fileData);
-            return readRootTag(bytebuffer)
-=======
     export class TagEnd extends TagBase {
         protected constructor() {
             super(TagType.End);
->>>>>>> c30938f2
         }
 
         private static readonly INSTANCE = new TagEnd();
@@ -485,19 +458,12 @@
                 return undefined;
             return value.value;
         }
-<<<<<<< HEAD
-        get length() { return this.value.length; }
-        readonly value: Array<Base>;
-        toJSON() {
-            return this.value.map(v => v.toJSON());
-=======
 
         shiftScalar<S extends ScalarTypes>(this: TagList<TagScalar<S>> & this): S | undefined {
             let value: TagScalar<S> | undefined = this.shift();
             if (value === undefined)
                 return undefined;
             return value.value;
->>>>>>> c30938f2
         }
 
         unshiftScalar<S extends ScalarTypes>(this: TagList<TagScalar<S>> & this, ...items: S[]): number {
@@ -506,39 +472,11 @@
                 let value: T = TagScalar.newScalar(this.elementTagType, items[i]) as any;
                 scalars.push(value);
             }
-<<<<<<< HEAD
-            (this as any).value = val;
-        }
-
-        boolean(name: string, value: boolean): this { this.value[name] = new Primitive(Type.Byte, value); return this }
-        byte(name: string, value: number): this { this.value[name] = new Primitive(Type.Byte, value); return this; }
-        short(name: string, value: number): this { this.value[name] = new Primitive(Type.Short, value); return this; }
-        int(name: string, value: number): this { this.value[name] = new Primitive(Type.Int, value); return this; }
-        long(name: string, value: number | Long): this { this.value[name] = new Primitive(Type.Long, value); return this; }
-        float(name: string, value: number): this { this.value[name] = new Primitive(Type.Float, value); return this; }
-        double(name: string, value: number): this { this.value[name] = new Primitive(Type.Double, value); return this; }
-        string(name: string, value: string): this { this.value[name] = new Primitive(Type.String, value); return this }
-        compound(name: string, value: Compound): this { this.value[name] = value; return this }
-
-        bytes(name: string, value: number[]): this { this.value[name] = new Primitive(Type.ByteArray, value); return this; }
-        ints(name: string, value: number[]): this { this.value[name] = new Primitive(Type.IntArray, value); return this; }
-        shorts(name: string, value: number[]): this { this.value[name] = new List(value.map(v => new Primitive(Type.Short, v))); return this; }
-        longs(name: string, value: number[] | Long[]): this { this.value[name] = new List((value as any[]).map((v) => new Primitive(Type.Long, v))); return this; }
-        floats(name: string, value: number[]): this { this.value[name] = new List(value.map(v => new Primitive(Type.Float, v))); return this; }
-        doubles(name: string, value: number[]): this { this.value[name] = new List(value.map(v => new Primitive(Type.Double, v))); return this; }
-        strings(name: string, value: string[]): this { this.value[name] = new List(value.map(v => new Primitive(Type.String, v))); return this }
-        compounds(name: string, value: Compound[]): this { this.value[name] = new List(value); return this; }
-
-        list(name: string, value: Base[]): this {
-            if (value.length == 0) return this;
-            this.value[name] = new List(value)
-=======
             return TagList.prototype.unshift.apply(this, scalars);
         }
 
         addScalar<S extends ScalarTypes>(this: TagList<TagScalar<S>> & this, value: S): this {
             this.add(TagScalar.newScalar(this.elementTagType, value));
->>>>>>> c30938f2
             return this;
         }
 
@@ -546,22 +484,6 @@
             for (let i: number = 0; i < this.list.length; i++)
                 yield this.list[i];
         }
-<<<<<<< HEAD
-        has(name: string): boolean { return this.value[name] !== undefined }
-        keys() { return Object.keys(this.value) }
-        [Symbol.iterator]() { return this.keys().map(k => this.value[k]) }
-        values() { return this.keys().map(k => this.value[k]) }
-        readonly value: { [key: string]: Base };
-        toJSON() {
-            return this.keys().map(k => Object.create({ [k]: this.value[k].toJSON() }))
-                .reduce((prev, cur) => Object.assign(cur, prev));
-        }
-    }
-    export class Primitive extends Base {
-        constructor(type: NBT.Type, value: string | number | boolean | number[] | Long) { super(type, value) }
-        toJSON() {
-            return (this.value instanceof Array) ? [...this.value] : this.value;
-=======
 
         [index: number]: T;
 
@@ -886,7 +808,6 @@
             let tagName: string = tagHead.tagName;
             let tagNameTag: TagString = TagScalar.newString(tagName);
             ofHandler<TagString>(TagType.String).write(buf, tagNameTag);
->>>>>>> c30938f2
         }
     }
 }
